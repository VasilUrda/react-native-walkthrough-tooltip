--- conflicted
+++ resolved
@@ -1,10 +1,6 @@
 {
   "name": "react-native-walkthrough-tooltip",
-<<<<<<< HEAD
-  "version": "1.0.0-beta.2",
-=======
-  "version": "0.6.1",
->>>>>>> 4aff7302
+  "version": "1.0.0-beta.3",
   "description": "An inline wrapper for calling out React Native components via tooltip",
   "main": "src/tooltip.js",
   "scripts": {
